import 'dart:async';

import 'package:cateredtoyou/services/auth_service.dart';
<<<<<<< HEAD
import 'package:cateredtoyou/services/delivery_route_service.dart'; // Import DeliveryRouteService for delivery route-related operations
import 'package:cateredtoyou/services/event_service.dart'; // Import EventService for event-related operations
import 'package:cateredtoyou/services/location_service.dart';
=======
import 'package:cateredtoyou/services/delivery_route_service.dart';
import 'package:cateredtoyou/services/event_service.dart';
>>>>>>> a24039f5
import 'package:cateredtoyou/services/manifest_service.dart';
import 'package:cateredtoyou/services/menu_item_service.dart';
import 'package:cateredtoyou/services/notification_service.dart';
import 'package:cateredtoyou/services/task_automation_service.dart';
import 'package:cateredtoyou/services/task_service.dart';
import 'package:firebase_auth/firebase_auth.dart';
import 'package:firebase_core/firebase_core.dart';
import 'package:flutter/material.dart';
import 'package:provider/provider.dart';
import 'package:cateredtoyou/models/auth_model.dart';
import 'package:cateredtoyou/routes/app_router.dart';
import 'package:cateredtoyou/services/firebase_service.dart';
import 'package:cateredtoyou/services/organization_service.dart';
import 'package:cateredtoyou/services/staff_service.dart';
import 'package:cateredtoyou/services/role_permissions.dart';
import 'package:cateredtoyou/services/inventory_service.dart';
import 'package:cateredtoyou/services/customer_service.dart';
import 'package:cateredtoyou/services/vehicle_service.dart';
// Import the ThemeManager service
import 'package:cateredtoyou/services/theme_manager.dart';

/// Class to handle secondary Firebase app initialization
class FirebaseSecondary {
  static late FirebaseApp secondaryApp;
  static late FirebaseAuth secondaryAuth;

  static Future<void> initializeSecondary() async {
    try {
      secondaryApp = await Firebase.initializeApp(
        name: 'Secondary',
        options: Firebase.app().options,
      );
      secondaryAuth = FirebaseAuth.instanceFor(app: secondaryApp);
    } catch (e) {
      secondaryApp = Firebase.app('Secondary');
      secondaryAuth = FirebaseAuth.instanceFor(app: secondaryApp);
    }
  }
}

void setupRecurringNotificationsCheck() {
  NotificationService().processRecurringNotifications();
<<<<<<< HEAD

  // Set up periodic checking of recurring notifications
=======
>>>>>>> a24039f5
  Timer.periodic(const Duration(hours: 1), (timer) {
    NotificationService().processRecurringNotifications();
  });
}

void main() async {
  WidgetsFlutterBinding.ensureInitialized();
  await FirebaseService.initialize();
  await FirebaseSecondary.initializeSecondary();
  await NotificationService().initNotification();
  setupRecurringNotificationsCheck();

  runApp(const MyApp());
}

class MyApp extends StatelessWidget {
<<<<<<< HEAD
  const MyApp({super.key}); // Constructor for MyApp
  
=======
  const MyApp({super.key});
>>>>>>> a24039f5

  @override
  Widget build(BuildContext context) {
    return MultiProvider(
      providers: [
        // Organization service should be first as other services depend on it
        ChangeNotifierProvider(create: (_) => OrganizationService()),
        Provider<AuthService>(create: (_) => AuthService()),
        // Staff service depends on OrganizationService
        ChangeNotifierProvider(
          create: (context) => StaffService(context.read<OrganizationService>()),
        ),
        ChangeNotifierProvider(
          create: (context) => ManifestService(context.read<OrganizationService>()),
        ),
        // Inventory service depends on OrganizationService
        ChangeNotifierProvider(
          create: (context) => InventoryService(context.read<OrganizationService>()),
        ),
        // Vehicle service depends on OrganizationService
        ChangeNotifierProvider(
          create: (context) => VehicleService(context.read<OrganizationService>()),
        ),
        // Delivery route service depends on OrganizationService
        ChangeNotifierProvider(
          create: (context) => DeliveryRouteService(context.read<OrganizationService>()),
        ),
        ChangeNotifierProvider(
          create: (context) => LocationService(
            Provider.of<DeliveryRouteService>(context, listen: false),
          ),
        ),
        // Role permissions service
        ChangeNotifierProvider(create: (_) => RolePermissions()),
        // Auth model should be last as it might depend on other services
        ChangeNotifierProvider(create: (_) => AuthModel()),
        // Task service depends on OrganizationService
        ChangeNotifierProvider(
          create: (context) => TaskService(context.read<OrganizationService>()),
        ),
        // Task automation service depends on TaskService
        Provider(
          create: (context) => TaskAutomationService(
            context.read<TaskService>(),
            context.read<OrganizationService>(),
          ),
        ),
        // Event service depends on OrganizationService and TaskAutomationService
        ChangeNotifierProvider(
          create: (context) => EventService(
            context.read<OrganizationService>(),
            context.read<TaskAutomationService>(),
          ),
        ),
        // Menu item service depends on OrganizationService
        ChangeNotifierProvider(
          create: (context) => MenuItemService(context.read<OrganizationService>()),
        ),
        // Customer service depends on OrganizationService
        ChangeNotifierProvider(
          create: (context) => CustomerService(context.read<OrganizationService>()),
        ),
        // Add ThemeManager to enable dark mode toggling
        ChangeNotifierProvider(create: (_) => ThemeManager()),
      ],
      child: Builder(
        builder: (context) {
<<<<<<< HEAD
          final authModel =
              context.watch<AuthModel>(); // Watch AuthModel for changes
          final appRouter =
              AppRouter(authModel); // Create AppRouter instance with AuthModel
=======
          final authModel = context.watch<AuthModel>();
          final themeManager = context.watch<ThemeManager>();
          final appRouter = AppRouter(authModel);
>>>>>>> a24039f5

          return MaterialApp.router(
            title: 'CateredToYou',
            debugShowCheckedModeBanner: false,
<<<<<<< HEAD
            theme: ThemeData(
              useMaterial3: true,
              // Define a custom ColorScheme
              colorScheme: const ColorScheme(
                brightness: Brightness.light,
                primary: Color(0xFF2C3E50), // Dark navy for sophistication
                onPrimary: Colors.white,
                secondary: Color(0xFFD4AF37), // Elegant gold accent
                onSecondary: Colors.black,
                error: Colors.red,
                onError: Colors.white,
                surface: Color(0xFFFCF8F2), // Warm cream background
=======
            // Light theme
            theme: ThemeData(
              useMaterial3: true,
              colorScheme: const ColorScheme(
                brightness: Brightness.light,
                primary: Color(0xFF2C3E50),
                onPrimary: Colors.white,
                secondary: Color(0xFFD4AF37),
                onSecondary: Colors.black,
                error: Colors.red,
                onError: Colors.white,
                surface: Color(0xFFFCF8F2),
>>>>>>> a24039f5
                onSurface: Colors.black87,
              ),
              scaffoldBackgroundColor: const Color(0xFFFCF8F2),
              appBarTheme: const AppBarTheme(
                backgroundColor: Color(0xFF2C3E50),
                foregroundColor: Colors.white,
                elevation: 4,
              ),
              elevatedButtonTheme: ElevatedButtonThemeData(
                style: ElevatedButton.styleFrom(
<<<<<<< HEAD
                  backgroundColor:
                      const Color(0xFFD4AF37), // Gold button background
                  foregroundColor: Colors.black, // Button text color
                  minimumSize: const Size.fromHeight(48),
                  padding:
                      const EdgeInsets.symmetric(vertical: 16, horizontal: 32),
=======
                  backgroundColor: const Color(0xFFD4AF37),
                  foregroundColor: Colors.black,
                  minimumSize: const Size.fromHeight(48),
                  padding: const EdgeInsets.symmetric(vertical: 16, horizontal: 32),
                  shape: RoundedRectangleBorder(
                    borderRadius: BorderRadius.all(Radius.circular(12)),
                  ),
                ),
              ),
              inputDecorationTheme: InputDecorationTheme(
                filled: true,
                fillColor: Colors.white,
                border: OutlineInputBorder(
                  borderSide: const BorderSide(color: Color(0xFFBDC3C7)),
                  borderRadius: BorderRadius.circular(8),
                ),
                focusedBorder: OutlineInputBorder(
                  borderSide: const BorderSide(color: Color(0xFFD4AF37)),
                  borderRadius: BorderRadius.circular(8),
                ),
                contentPadding: const EdgeInsets.symmetric(horizontal: 16, vertical: 16),
              ),
              cardTheme: CardTheme(
                color: Colors.white,
                elevation: 3,
                shape: RoundedRectangleBorder(
                  borderRadius: BorderRadius.circular(12),
                ),
                margin: const EdgeInsets.all(8),
              ),
              textTheme: const TextTheme(
                headlineSmall: TextStyle(
                  fontSize: 24,
                  fontWeight: FontWeight.bold,
                  color: Color(0xFF2C3E50),
                ),
                titleMedium: TextStyle(
                  fontSize: 18,
                  fontWeight: FontWeight.w600,
                  color: Color(0xFF2C3E50),
                ),
                bodyLarge: TextStyle(fontSize: 16, color: Colors.black87),
                bodyMedium: TextStyle(fontSize: 14, color: Colors.black54),
              ),
              switchTheme: SwitchThemeData(
                thumbColor: WidgetStateProperty.resolveWith<Color>(
                  (states) => Colors.white,
                ),
                trackColor: WidgetStateProperty.all(const Color(0xFFD4AF37)),
                overlayColor: WidgetStateProperty.all(const Color(0xFFD4AF37)),
              ),
            ),
            // Dark theme: Adjust these values as desired
            darkTheme: ThemeData(
              useMaterial3: true,
              colorScheme: const ColorScheme(
                brightness: Brightness.dark,
                primary: Color(0xFF1A252F),
                onPrimary: Colors.white,
                secondary: Color(0xFFCBA135),
                onSecondary: Colors.white,
                error: Colors.red,
                onError: Colors.black,
                surface: Color(0xFF121212),
                onSurface: Colors.white70,
              ),
              scaffoldBackgroundColor: const Color(0xFF121212),
              appBarTheme: const AppBarTheme(
                backgroundColor: Color(0xFF1A252F),
                foregroundColor: Colors.white,
                elevation: 4,
              ),
              elevatedButtonTheme: ElevatedButtonThemeData(
                style: ElevatedButton.styleFrom(
                  backgroundColor: const Color(0xFFCBA135),
                  foregroundColor: Colors.black,
                  minimumSize: const Size.fromHeight(48),
                  padding: const EdgeInsets.symmetric(vertical: 16, horizontal: 32),
>>>>>>> a24039f5
                  shape: RoundedRectangleBorder(
                    borderRadius: BorderRadius.all(Radius.circular(12)),
                  ),
                ),
              ),
              inputDecorationTheme: InputDecorationTheme(
                filled: true,
<<<<<<< HEAD
                fillColor: Colors.white,
                border: OutlineInputBorder(
                  borderSide: const BorderSide(color: Color(0xFFBDC3C7)),
                  borderRadius: BorderRadius.circular(8),
                ),
                focusedBorder: OutlineInputBorder(
                  borderSide: const BorderSide(color: Color(0xFFD4AF37)),
                  borderRadius: BorderRadius.circular(8),
                ),
                contentPadding:
                    const EdgeInsets.symmetric(horizontal: 16, vertical: 16),
              ),
              cardTheme: CardTheme(
                color: Colors.white,
=======
                fillColor: const Color(0xFF1E1E1E),
                border: OutlineInputBorder(
                  borderSide: const BorderSide(color: Colors.grey),
                  borderRadius: BorderRadius.circular(8),
                ),
                focusedBorder: OutlineInputBorder(
                  borderSide: const BorderSide(color: Color(0xFFCBA135)),
                  borderRadius: BorderRadius.circular(8),
                ),
                contentPadding: const EdgeInsets.symmetric(horizontal: 16, vertical: 16),
              ),
              cardTheme: CardTheme(
                color: const Color(0xFF1E1E1E),
>>>>>>> a24039f5
                elevation: 3,
                shape: RoundedRectangleBorder(
                  borderRadius: BorderRadius.circular(12),
                ),
                margin: const EdgeInsets.all(8),
              ),
<<<<<<< HEAD
              textTheme: TextTheme(
                headlineSmall: const TextStyle(
                  fontSize: 24,
                  fontWeight: FontWeight.bold,
                  color: Color(0xFF2C3E50),
                ),
                titleMedium: const TextStyle(
                  fontSize: 18,
                  fontWeight: FontWeight.w600,
                  color: Color(0xFF2C3E50),
                ),
                bodyLarge: const TextStyle(fontSize: 16, color: Colors.black87),
                bodyMedium:
                    const TextStyle(fontSize: 14, color: Colors.black54),
=======
              textTheme: const TextTheme(
                headlineSmall: TextStyle(
                  fontSize: 24,
                  fontWeight: FontWeight.bold,
                  color: Colors.white,
                ),
                titleMedium: TextStyle(
                  fontSize: 18,
                  fontWeight: FontWeight.w600,
                  color: Colors.white,
                ),
                bodyLarge: TextStyle(fontSize: 16, color: Colors.white70),
                bodyMedium: TextStyle(fontSize: 14, color: Colors.white60),
>>>>>>> a24039f5
              ),
              switchTheme: SwitchThemeData(
                thumbColor: WidgetStateProperty.resolveWith<Color>(
                  (states) => Colors.white,
                ),
<<<<<<< HEAD
                trackColor: WidgetStateProperty.all(const Color(0xFFD4AF37)),
                overlayColor: WidgetStateProperty.all(const Color(0xFFD4AF37)),
              ),
            ),
=======
                trackColor: WidgetStateProperty.all(const Color(0xFFCBA135)),
                overlayColor: WidgetStateProperty.all(const Color(0xFFCBA135)),
              ),
            ),
            // Use the current theme mode from ThemeManager
            themeMode: themeManager.themeMode,
>>>>>>> a24039f5
            routerConfig: appRouter.router,
          );
        },
      ),
    );
  }
}<|MERGE_RESOLUTION|>--- conflicted
+++ resolved
@@ -1,14 +1,9 @@
 import 'dart:async';
 
 import 'package:cateredtoyou/services/auth_service.dart';
-<<<<<<< HEAD
 import 'package:cateredtoyou/services/delivery_route_service.dart'; // Import DeliveryRouteService for delivery route-related operations
 import 'package:cateredtoyou/services/event_service.dart'; // Import EventService for event-related operations
 import 'package:cateredtoyou/services/location_service.dart';
-=======
-import 'package:cateredtoyou/services/delivery_route_service.dart';
-import 'package:cateredtoyou/services/event_service.dart';
->>>>>>> a24039f5
 import 'package:cateredtoyou/services/manifest_service.dart';
 import 'package:cateredtoyou/services/menu_item_service.dart';
 import 'package:cateredtoyou/services/notification_service.dart';
@@ -51,11 +46,8 @@
 
 void setupRecurringNotificationsCheck() {
   NotificationService().processRecurringNotifications();
-<<<<<<< HEAD
 
   // Set up periodic checking of recurring notifications
-=======
->>>>>>> a24039f5
   Timer.periodic(const Duration(hours: 1), (timer) {
     NotificationService().processRecurringNotifications();
   });
@@ -72,12 +64,8 @@
 }
 
 class MyApp extends StatelessWidget {
-<<<<<<< HEAD
   const MyApp({super.key}); // Constructor for MyApp
   
-=======
-  const MyApp({super.key});
->>>>>>> a24039f5
 
   @override
   Widget build(BuildContext context) {
@@ -103,7 +91,9 @@
         ),
         // Delivery route service depends on OrganizationService
         ChangeNotifierProvider(
-          create: (context) => DeliveryRouteService(context.read<OrganizationService>()),
+          create: (context) => DeliveryRouteService(
+            context.read<OrganizationService>(),
+          ),
         ),
         ChangeNotifierProvider(
           create: (context) => LocationService(
@@ -145,21 +135,14 @@
       ],
       child: Builder(
         builder: (context) {
-<<<<<<< HEAD
           final authModel =
               context.watch<AuthModel>(); // Watch AuthModel for changes
           final appRouter =
               AppRouter(authModel); // Create AppRouter instance with AuthModel
-=======
-          final authModel = context.watch<AuthModel>();
-          final themeManager = context.watch<ThemeManager>();
-          final appRouter = AppRouter(authModel);
->>>>>>> a24039f5
 
           return MaterialApp.router(
             title: 'CateredToYou',
             debugShowCheckedModeBanner: false,
-<<<<<<< HEAD
             theme: ThemeData(
               useMaterial3: true,
               // Define a custom ColorScheme
@@ -172,20 +155,6 @@
                 error: Colors.red,
                 onError: Colors.white,
                 surface: Color(0xFFFCF8F2), // Warm cream background
-=======
-            // Light theme
-            theme: ThemeData(
-              useMaterial3: true,
-              colorScheme: const ColorScheme(
-                brightness: Brightness.light,
-                primary: Color(0xFF2C3E50),
-                onPrimary: Colors.white,
-                secondary: Color(0xFFD4AF37),
-                onSecondary: Colors.black,
-                error: Colors.red,
-                onError: Colors.white,
-                surface: Color(0xFFFCF8F2),
->>>>>>> a24039f5
                 onSurface: Colors.black87,
               ),
               scaffoldBackgroundColor: const Color(0xFFFCF8F2),
@@ -196,18 +165,12 @@
               ),
               elevatedButtonTheme: ElevatedButtonThemeData(
                 style: ElevatedButton.styleFrom(
-<<<<<<< HEAD
                   backgroundColor:
                       const Color(0xFFD4AF37), // Gold button background
                   foregroundColor: Colors.black, // Button text color
                   minimumSize: const Size.fromHeight(48),
                   padding:
                       const EdgeInsets.symmetric(vertical: 16, horizontal: 32),
-=======
-                  backgroundColor: const Color(0xFFD4AF37),
-                  foregroundColor: Colors.black,
-                  minimumSize: const Size.fromHeight(48),
-                  padding: const EdgeInsets.symmetric(vertical: 16, horizontal: 32),
                   shape: RoundedRectangleBorder(
                     borderRadius: BorderRadius.all(Radius.circular(12)),
                   ),
@@ -224,7 +187,8 @@
                   borderSide: const BorderSide(color: Color(0xFFD4AF37)),
                   borderRadius: BorderRadius.circular(8),
                 ),
-                contentPadding: const EdgeInsets.symmetric(horizontal: 16, vertical: 16),
+                contentPadding:
+                    const EdgeInsets.symmetric(horizontal: 16, vertical: 16),
               ),
               cardTheme: CardTheme(
                 color: Colors.white,
@@ -234,99 +198,6 @@
                 ),
                 margin: const EdgeInsets.all(8),
               ),
-              textTheme: const TextTheme(
-                headlineSmall: TextStyle(
-                  fontSize: 24,
-                  fontWeight: FontWeight.bold,
-                  color: Color(0xFF2C3E50),
-                ),
-                titleMedium: TextStyle(
-                  fontSize: 18,
-                  fontWeight: FontWeight.w600,
-                  color: Color(0xFF2C3E50),
-                ),
-                bodyLarge: TextStyle(fontSize: 16, color: Colors.black87),
-                bodyMedium: TextStyle(fontSize: 14, color: Colors.black54),
-              ),
-              switchTheme: SwitchThemeData(
-                thumbColor: WidgetStateProperty.resolveWith<Color>(
-                  (states) => Colors.white,
-                ),
-                trackColor: WidgetStateProperty.all(const Color(0xFFD4AF37)),
-                overlayColor: WidgetStateProperty.all(const Color(0xFFD4AF37)),
-              ),
-            ),
-            // Dark theme: Adjust these values as desired
-            darkTheme: ThemeData(
-              useMaterial3: true,
-              colorScheme: const ColorScheme(
-                brightness: Brightness.dark,
-                primary: Color(0xFF1A252F),
-                onPrimary: Colors.white,
-                secondary: Color(0xFFCBA135),
-                onSecondary: Colors.white,
-                error: Colors.red,
-                onError: Colors.black,
-                surface: Color(0xFF121212),
-                onSurface: Colors.white70,
-              ),
-              scaffoldBackgroundColor: const Color(0xFF121212),
-              appBarTheme: const AppBarTheme(
-                backgroundColor: Color(0xFF1A252F),
-                foregroundColor: Colors.white,
-                elevation: 4,
-              ),
-              elevatedButtonTheme: ElevatedButtonThemeData(
-                style: ElevatedButton.styleFrom(
-                  backgroundColor: const Color(0xFFCBA135),
-                  foregroundColor: Colors.black,
-                  minimumSize: const Size.fromHeight(48),
-                  padding: const EdgeInsets.symmetric(vertical: 16, horizontal: 32),
->>>>>>> a24039f5
-                  shape: RoundedRectangleBorder(
-                    borderRadius: BorderRadius.all(Radius.circular(12)),
-                  ),
-                ),
-              ),
-              inputDecorationTheme: InputDecorationTheme(
-                filled: true,
-<<<<<<< HEAD
-                fillColor: Colors.white,
-                border: OutlineInputBorder(
-                  borderSide: const BorderSide(color: Color(0xFFBDC3C7)),
-                  borderRadius: BorderRadius.circular(8),
-                ),
-                focusedBorder: OutlineInputBorder(
-                  borderSide: const BorderSide(color: Color(0xFFD4AF37)),
-                  borderRadius: BorderRadius.circular(8),
-                ),
-                contentPadding:
-                    const EdgeInsets.symmetric(horizontal: 16, vertical: 16),
-              ),
-              cardTheme: CardTheme(
-                color: Colors.white,
-=======
-                fillColor: const Color(0xFF1E1E1E),
-                border: OutlineInputBorder(
-                  borderSide: const BorderSide(color: Colors.grey),
-                  borderRadius: BorderRadius.circular(8),
-                ),
-                focusedBorder: OutlineInputBorder(
-                  borderSide: const BorderSide(color: Color(0xFFCBA135)),
-                  borderRadius: BorderRadius.circular(8),
-                ),
-                contentPadding: const EdgeInsets.symmetric(horizontal: 16, vertical: 16),
-              ),
-              cardTheme: CardTheme(
-                color: const Color(0xFF1E1E1E),
->>>>>>> a24039f5
-                elevation: 3,
-                shape: RoundedRectangleBorder(
-                  borderRadius: BorderRadius.circular(12),
-                ),
-                margin: const EdgeInsets.all(8),
-              ),
-<<<<<<< HEAD
               textTheme: TextTheme(
                 headlineSmall: const TextStyle(
                   fontSize: 24,
@@ -341,39 +212,15 @@
                 bodyLarge: const TextStyle(fontSize: 16, color: Colors.black87),
                 bodyMedium:
                     const TextStyle(fontSize: 14, color: Colors.black54),
-=======
-              textTheme: const TextTheme(
-                headlineSmall: TextStyle(
-                  fontSize: 24,
-                  fontWeight: FontWeight.bold,
-                  color: Colors.white,
-                ),
-                titleMedium: TextStyle(
-                  fontSize: 18,
-                  fontWeight: FontWeight.w600,
-                  color: Colors.white,
-                ),
-                bodyLarge: TextStyle(fontSize: 16, color: Colors.white70),
-                bodyMedium: TextStyle(fontSize: 14, color: Colors.white60),
->>>>>>> a24039f5
               ),
               switchTheme: SwitchThemeData(
                 thumbColor: WidgetStateProperty.resolveWith<Color>(
                   (states) => Colors.white,
                 ),
-<<<<<<< HEAD
                 trackColor: WidgetStateProperty.all(const Color(0xFFD4AF37)),
                 overlayColor: WidgetStateProperty.all(const Color(0xFFD4AF37)),
               ),
             ),
-=======
-                trackColor: WidgetStateProperty.all(const Color(0xFFCBA135)),
-                overlayColor: WidgetStateProperty.all(const Color(0xFFCBA135)),
-              ),
-            ),
-            // Use the current theme mode from ThemeManager
-            themeMode: themeManager.themeMode,
->>>>>>> a24039f5
             routerConfig: appRouter.router,
           );
         },
