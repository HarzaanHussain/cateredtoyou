import 'dart:async'; // Importing the async library for using Timer and Future.
import 'package:cateredtoyou/models/delivery_route_model.dart';
import 'package:cateredtoyou/models/user_model.dart'; // Importing the user model.
import 'package:cateredtoyou/models/vehicle_model.dart'; // Importing the vehicle model.
import 'package:cateredtoyou/services/staff_service.dart'; // Importing the staff service.
import 'package:cateredtoyou/services/vehicle_service.dart'; // Importing the vehicle service.
import 'package:cateredtoyou/utils/auto_complete.dart';
import 'package:cateredtoyou/views/delivery/widgets/delivery_map.dart'; // Importing the delivery map widget.
import 'package:cateredtoyou/views/delivery/widgets/delivery_map_controller.dart'; // Importing the delivery map controller.
import 'package:cateredtoyou/widgets/bottom_toolbar.dart';
import 'package:flutter/material.dart'; // Importing Flutter material package for UI components.
import 'package:flutter_map/flutter_map.dart'; // Importing flutter_map for map functionalities.
import 'package:latlong2/latlong.dart'; // Importing latlong2 for handling geographical coordinates.
import 'package:cloud_firestore/cloud_firestore.dart'; // Importing cloud_firestore for Firestore database operations.
import 'package:firebase_auth/firebase_auth.dart'; // Importing firebase_auth for authentication.
import 'package:provider/provider.dart'; // Importing provider for state management.
import 'package:go_router/go_router.dart'; // Importing go_router for navigation.
import 'package:http/http.dart'
    as http; // Importing http for making network requests.
import 'dart:convert'; // Importing convert for JSON encoding and decoding.
import 'package:geolocator/geolocator.dart'; // Importing geolocator for location services.
import 'package:intl/intl.dart'; // Importing intl for date and time formatting.
import 'package:shared_preferences/shared_preferences.dart'; // Importing shared_preferences for local storage.
import 'package:cateredtoyou/services/delivery_route_service.dart'; // Importing delivery route service.
import 'package:cateredtoyou/services/organization_service.dart'; // Importing organization service.
import 'package:cateredtoyou/models/manifest_model.dart'; // Importing manifest model for handling delivery manifests.
import 'package:cateredtoyou/services/manifest_service.dart'; // Importing manifest service for managing delivery manifests.

class DeliveryFormScreen extends StatefulWidget {
  const DeliveryFormScreen(
      {super.key}); // Constructor for the DeliveryFormScreen widget.

  @override
  State<DeliveryFormScreen> createState() =>
      _DeliveryFormScreenState(); // Creating state for the widget.
}

class _DeliveryFormScreenState extends State<DeliveryFormScreen> {
  // Controllers
  final _formKey = GlobalKey<FormState>(); // Form key for form validation.
  final DeliveryMapController _mapController =
      DeliveryMapController(); // Controller for the delivery map.
  late final TextEditingController
      _pickupAddressController; // Controller for the pickup address input.
  late final TextEditingController
      _deliveryAddressController; // Controller for the delivery address input.
  late final TextEditingController
      _notesController; // Controller for the notes input.
  final _pickupAddressKey = GlobalKey();
  final _deliveryAddressKey = GlobalKey();

  // Form Fields
  String? _selectedEventId; // Selected event ID.
  String? _selectedVehicleId; // Selected vehicle ID.
  String? _selectedDriverId; // Selected driver ID.
  DateTime? _startTime; // Selected start time.
  DateTime? _estimatedEndTime; // Estimated end time.
  DateTime? _eventStartDate; // Event start date.
  DateTime? _eventEndDate; // Event end date.

  // Manifest Data
  Manifest? _manifest;
  List<ManifestItem> _loadedItems = [];
  bool _isLoadingManifest = false;
  String? _manifestError;
  bool _vehicleHasAllItems = false;

  // Location Data
  LatLng? _pickupLocation; // Pickup location coordinates.
  LatLng? _deliveryLocation; // Delivery location coordinates.
  LatLng? _currentLocation; // Current location coordinates.
  List<LatLng> _routePoints = []; // List of route points.
  Map<String, dynamic>? _routeDetails; // Route details.

  // UI State
  bool _isLoading = false; // Loading state.
  String? _errorMessage; // Error message.
  String? _selectedEventName; // Selected event name.
  Timer? _debounceTimer; // Timer for debouncing.
  bool _mapInitialized = false; // Map initialization state.

  // Constants
  static const String osmRoutingUrl =
      'https://router.project-osrm.org/route/v1/driving/'; // URL for routing API.
  static const LatLng defaultLocation =
      LatLng(34.2381, -118.5267); // Default location coordinates.

  @override
  void initState() {
    super.initState();
    _initializeControllers(); // Initialize text controllers.
    _initializeLocation(); // Initialize location services.
    _loadLastKnownLocation(); // Load last known location from local storage.
  }

  @override
  void dispose() {
    _pickupAddressController.dispose(); // Dispose pickup address controller.
    _deliveryAddressController
        .dispose(); // Dispose delivery address controller.
    _notesController.dispose(); // Dispose notes controller.
    _mapController.dispose(); // Dispose map controller.
    _debounceTimer?.cancel(); // Cancel debounce timer if active.
    super.dispose();
  }

  void _initializeControllers() {
    _pickupAddressController =
        TextEditingController(); // Initialize pickup address controller.
    _deliveryAddressController =
        TextEditingController(); // Initialize delivery address controller.
    _notesController = TextEditingController(); // Initialize notes controller.
  }

  Future<void> _loadLastKnownLocation() async {
    try {
      final prefs = await SharedPreferences
          .getInstance(); // Get shared preferences instance.
      final lat = prefs.getDouble('last_known_lat'); // Get last known latitude.
      final lng =
          prefs.getDouble('last_known_lng'); // Get last known longitude.

      if (lat != null && lng != null) {
        setState(() {
          _currentLocation =
              LatLng(lat, lng); // Set current location from stored values.
        });
      }
    } catch (e) {
      _handleError(
          'Error loading last location', e); // Handle error if loading fails.
    }
  }

  Future<void> _initializeLocation() async {
    try {
      final status = await Geolocator
          .checkPermission(); // Check location permission status.
      if (status == LocationPermission.denied) {
        final requestStatus = await Geolocator
            .requestPermission(); // Request location permission.
        if (requestStatus == LocationPermission.denied) {
          _handleLocationPermissionDenied(); // Handle permission denied.
          return;
        }
      }

      if (status == LocationPermission.deniedForever) {
        _handleLocationPermissionDenied(
            permanent: true); // Handle permanently denied permission.
        return;
      }

      // Get current position with the newer settings approach
      final position = await Geolocator.getCurrentPosition(
        locationSettings: const LocationSettings(
          accuracy: LocationAccuracy.high, // Set high accuracy for location.
          timeLimit:
              Duration(seconds: 5), // Set time limit for location request.
        ),
      );

      final location = LatLng(position.latitude,
          position.longitude); // Create LatLng from position.

      if (mounted) {
        setState(() {
          _currentLocation = location; // Set current location.
          _pickupLocation =
              location; // Set pickup location to current location.
        });

        await _saveCurrentLocation(
            location); // Save current location to local storage.
        await _getAddressFromCoordinates(
            location, true); // Get address from coordinates.
        _updateMapCamera(location); // Update map camera to current location.
      }
    } catch (e) {
      debugPrint(
          'Error getting current position: $e'); // Print error if getting position fails.
      await _tryLastKnownPosition(); // Try to get last known position if current position fails.
    }
  }

  void _handleLocationPermissionDenied({bool permanent = false}) {
    if (mounted) {
      ScaffoldMessenger.of(context).showSnackBar(
        SnackBar(
          content: Text(
            permanent
                ? 'Location permission permanently denied. Please enable in settings.' // Message for permanently denied permission.
                : 'Location permission is required for better experience', // Message for temporarily denied permission.
          ),
          behavior: SnackBarBehavior.floating,
          duration: const Duration(seconds: 4),
          action: permanent
              ? SnackBarAction(
                  label: 'Settings',
                  onPressed: () => Geolocator
                      .openAppSettings(), // Open app settings if permission is permanently denied.
                )
              : null,
        ),
      );
      setState(() {
        _currentLocation =
            defaultLocation; // Set current location to default if permission is denied.
      });
      _updateMapCamera(
          defaultLocation); // Update map camera to default location.
    }
  }

  Future<void> _saveCurrentLocation(LatLng location) async {
    try {
      final prefs = await SharedPreferences
          .getInstance(); // Get shared preferences instance.
      await prefs.setDouble('last_known_lat',
          location.latitude); // Save latitude to local storage.
      await prefs.setDouble('last_known_lng',
          location.longitude); // Save longitude to local storage.
    } catch (e) {
      _handleError('Error saving location', e); // Handle error if saving fails.
    }
  }

  Future<void> _tryLastKnownPosition() async {
    try {
      final position =
          await Geolocator.getLastKnownPosition(); // Get last known position.
      if (position != null && mounted) {
        final location = LatLng(position.latitude,
            position.longitude); // Create LatLng from position.
        setState(() {
          _currentLocation = location; // Set current location.
          _pickupLocation =
              location; // Set pickup location to last known location.
        });
        await _getAddressFromCoordinates(
            location, true); // Get address from coordinates.
        _updateMapCamera(location); // Update map camera to last known location.
      } else {
        setState(() {
          _currentLocation =
              defaultLocation; // Set current location to default if no last known position.
        });
        _updateMapCamera(
            defaultLocation); // Update map camera to default location.
      }
    } catch (e) {
      _handleError('Error getting last position',
          e); // Handle error if getting last position fails.
      setState(() {
        _currentLocation =
            defaultLocation; // Set current location to default if error occurs.
      });
      _updateMapCamera(
          defaultLocation); // Update map camera to default location.
    }
  }

  void _handleError(String message, dynamic error) {
    debugPrint('$message: $error'); // Print error message.
    if (mounted) {
      setState(() {
        _errorMessage = '$message: ${error.toString()}'; // Set error message.
        _isLoading = false; // Set loading state to false.
      });
    }
  }

  void _updateMapCamera(LatLng target) {
    _mapController.moveCamera(target); // Move map camera to target location.
  }

  Future<void> _getAddressFromCoordinates(
      LatLng location, bool isPickup) async {
    try {
      final response = await http.get(
        Uri.parse(
          'https://nominatim.openstreetmap.org/reverse?format=json&lat=${location.latitude}&lon=${location.longitude}',
        ),
        headers: {
          'Accept': 'application/json',
          'User-Agent': 'CateredToYou/1.0',
        },
      );

      if (response.statusCode == 200) {
        final data = json.decode(response.body);
        final address = data['display_name'];
        setState(() {
          if (isPickup) {
            _pickupAddressController.text = address;
          } else {
            _deliveryAddressController.text = address;
          }
        });
      }
    } catch (e) {
<<<<<<< HEAD
      _handleError(
          'Error getting address', e); // Handle error if getting address fails.
    }
  }

  Future<void> _searchAddress(String query, bool isPickup) async {
    if (query.length < 3) return; // Return if query is too short.

    _debounceTimer?.cancel(); // Cancel previous debounce timer.
    _debounceTimer = Timer(const Duration(milliseconds: 500), () async {
      try {
        setState(() => _isLoading = true); // Set loading state to true.

        final response = await http.get(
          Uri.parse(
            'https://nominatim.openstreetmap.org/search?format=json&q=$query&limit=5&countrycodes=us', // URL for address search.
          ),
          headers: {
            'Accept': 'application/json',
            'User-Agent':
                'CateredToYou/1.0', // User-Agent header for the request.
          },
        );

        if (!mounted) return;

        if (response.statusCode == 200) {
          final results =
              json.decode(response.body) as List; // Decode JSON response.
          if (results.isNotEmpty) {
            await _showAddressSuggestions(
                results, isPickup); // Show address suggestions.
          }
        }
      } catch (e) {
        _handleError('Error searching address',
            e); // Handle error if searching address fails.
      } finally {
        if (mounted) {
          setState(() => _isLoading = false); // Set loading state to false.
        }
      }
    });
  }

  Future<void> _showAddressSuggestions(List results, bool isPickup) async {
    if (!mounted) return;

    // Find the RenderObject of the text field to position the suggestions properly
    final RenderBox? textFieldBox = isPickup
        ? _pickupAddressKey.currentContext?.findRenderObject() as RenderBox?
        : _deliveryAddressKey.currentContext?.findRenderObject() as RenderBox?;

    if (textFieldBox == null) {
      await _showAddressSuggestionsBottomSheet(results, isPickup);
      return;
    }

    // Get the position and size of the text field
    final textFieldPosition = textFieldBox.localToGlobal(Offset.zero);
    final textFieldSize = textFieldBox.size;

    // Calculate the position for the popup
    final offset = Offset(0, textFieldSize.height + 5);
    final position = textFieldPosition + offset;

    // Show a dropdown menu at the calculated position
    final selected = await showMenu<Map<String, dynamic>>(
      context: context,
      position: RelativeRect.fromLTRB(
        position.dx,
        position.dy,
        position.dx + textFieldSize.width,
        position.dy + 20.0,
      ),
      elevation: 8,
      shape: RoundedRectangleBorder(borderRadius: BorderRadius.circular(12)),
      // Set a reasonable limit to the menu height
      constraints: BoxConstraints(
        maxWidth: textFieldSize.width,
        maxHeight: MediaQuery.of(context).size.height *
            0.4, // Limit to 40% of screen height
      ),
      items: results.map<PopupMenuItem<Map<String, dynamic>>>((result) {
        return PopupMenuItem<Map<String, dynamic>>(
          value: result,
          padding: EdgeInsets.zero, // Remove default padding
          child: Container(
            width: double.infinity,
            padding: const EdgeInsets.symmetric(horizontal: 16, vertical: 12),
            child: Column(
              crossAxisAlignment: CrossAxisAlignment.start,
              mainAxisSize: MainAxisSize.min,
              children: [
                Row(
                  children: [
                    const Icon(Icons.location_on, size: 16),
                    const SizedBox(width: 8),
                    Expanded(
                      child: Text(
                        _formatAddressForDisplay(result['display_name']),
                        style: const TextStyle(fontWeight: FontWeight.bold),
                        maxLines: 1,
                        overflow: TextOverflow.ellipsis,
                      ),
                    ),
                  ],
                ),
                const SizedBox(height: 4),
                Text(
                  result['display_name'],
                  style: Theme.of(context).textTheme.bodySmall,
                  maxLines: 2,
                  overflow: TextOverflow.ellipsis,
                ),
              ],
            ),
          ),
        );
      }).toList(),
    );

    // Process the selected address
    if (selected != null) {
      _processSelectedAddress(selected, isPickup);
    }
  }

// Helper method to format an address for display
  String _formatAddressForDisplay(String fullAddress) {
    // Extract just the main part of the address (typically the first comma-separated part)
    final parts = fullAddress.split(',');
    if (parts.isEmpty) return fullAddress;
    return parts[0].trim();
  }

// Helper method to process the selected address
  void _processSelectedAddress(Map<String, dynamic> selected, bool isPickup) {
    final latLng = LatLng(
      double.parse(selected['lat']),
      double.parse(selected['lon']),
    );

    setState(() {
      if (isPickup) {
        _pickupLocation = latLng;
        _pickupAddressController.text = selected['display_name'];
      } else {
        _deliveryLocation = latLng;
        _deliveryAddressController.text = selected['display_name'];
      }
    });

    _updateMapMarkersAndPolylines();

    if (_pickupLocation != null && _deliveryLocation != null) {
      _getRouteDetails();
    }

    _updateMapBounds();
  }

// Fallback method if we can't determine text field position
  Future<void> _showAddressSuggestionsBottomSheet(
      List results, bool isPickup) async {
    final selected = await showModalBottomSheet<Map<String, dynamic>>(
      context: context,
      isScrollControlled: true,
      backgroundColor: Colors.transparent,
      shape: const RoundedRectangleBorder(
        borderRadius: BorderRadius.vertical(top: Radius.circular(20)),
      ),
      builder: (context) => Container(
        constraints: BoxConstraints(
          maxHeight: MediaQuery.of(context).size.height *
              0.6, // Limit to 60% of screen height
        ),
        decoration: BoxDecoration(
          color: Theme.of(context).colorScheme.surface,
          borderRadius: const BorderRadius.vertical(top: Radius.circular(20)),
        ),
        child: Column(
          mainAxisSize: MainAxisSize.min,
          children: [
            Container(
              margin: const EdgeInsets.symmetric(vertical: 12),
              width: 40,
              height: 4,
              decoration: BoxDecoration(
                color: Theme.of(context)
                    .colorScheme
                    .onSurfaceVariant
                    .withAlpha((0.4 * 255).toInt()),
                borderRadius: BorderRadius.circular(2),
              ),
            ),
            Padding(
              padding: const EdgeInsets.symmetric(horizontal: 16, vertical: 8),
              child: Text(
                'Select Address',
                style: Theme.of(context).textTheme.titleMedium,
              ),
            ),
            const Divider(),
            Flexible(
              child: ListView.builder(
                itemCount: results.length,
                shrinkWrap: true,
                padding: EdgeInsets.zero,
                itemBuilder: (context, index) {
                  final result = results[index];
                  return ListTile(
                    leading: const Icon(Icons.location_on),
                    title: Text(
                      _formatAddressForDisplay(result['display_name']),
                      maxLines: 1,
                      overflow: TextOverflow.ellipsis,
                    ),
                    subtitle: Text(
                      result['display_name'],
                      maxLines: 2,
                      overflow: TextOverflow.ellipsis,
                    ),
                    onTap: () => Navigator.pop(context, result),
                  );
                },
              ),
            ),
            // Add a safe area at the bottom for notched devices
            SizedBox(height: MediaQuery.of(context).padding.bottom),
          ],
        ),
      ),
    );

    // Process the selected address
    if (selected != null) {
      _processSelectedAddress(selected, isPickup);
=======
      _handleError('Error getting address', e);
>>>>>>> b71e62cf
    }
  }

  Future<void> _getRouteDetails() async {
    if (_pickupLocation == null || _deliveryLocation == null) return;

    setState(() => _isLoading = true); // Set loading state to true.

    try {
      final url =
          '$osmRoutingUrl${_pickupLocation!.longitude},${_pickupLocation!.latitude};'
          '${_deliveryLocation!.longitude},${_deliveryLocation!.latitude}'
          '?overview=full&geometries=geojson&steps=true'; // URL for routing API.

      final response = await http.get(
        Uri.parse(url),
        headers: {'Accept': 'application/json'}, // Accept JSON response.
      );

      if (response.statusCode == 200) {
        final data = json.decode(response.body); // Decode JSON response.
        if (data['code'] == 'Ok') {
          final route = data['routes'][0];

          // Extract route points from GeoJSON geometry
          final coordinates = route['geometry']['coordinates'] as List;
          final points = coordinates
              .map((coord) => LatLng(coord[1].toDouble(), coord[0].toDouble()))
              .toList();

          // Calculate estimated time with traffic
          final baseDuration = route['duration'] as num;
          final distance = route['distance'] as num;
          final trafficFactor = 1.3; // Assume 30% more time during traffic
          final durationWithTraffic = baseDuration * trafficFactor;

          setState(() {
            _routeDetails = {
              'distance':
                  '${(distance * 0.000621371).toStringAsFixed(1)} miles', // Convert distance to miles.
              'duration':
                  '${(baseDuration / 60).toStringAsFixed(0)} min', // Convert duration to minutes.
              'durationWithTraffic':
                  '${(durationWithTraffic / 60).toStringAsFixed(0)} min', // Convert duration with traffic to minutes.
              'steps': route['legs'][0]['steps'], // Route steps.
            };
            _routePoints = points.cast<LatLng>(); // Set route points.
          });

          _updateMapMarkersAndPolylines(); // Update map markers and polylines.

          if (_startTime != null) {
            setState(() {
              _estimatedEndTime = _startTime!.add(
                Duration(
                    seconds: durationWithTraffic
                        .round()), // Calculate estimated end time.
              );
            });
          }
        }
      }
    } catch (e) {
      _handleError('Error getting route details',
          e); // Handle error if getting route details fails.
    } finally {
      if (mounted) {
        setState(() => _isLoading = false); // Set loading state to false.
      }
    }
  }

  void _updateMapMarkersAndPolylines() {
    final markers = <Marker>[]; // Initialize an empty list of markers.

    if (_pickupLocation != null) {
      markers.add(MapMarkerHelper.createMarker(
        point: _pickupLocation!, // Add a marker for the pickup location.
        id: 'pickup', // Set the marker ID to 'pickup'.
        color: Colors.green, // Set the marker color to green.
        icon: Icons.location_on, // Set the marker icon.
        title: 'Pickup', // Set the marker title.
      ));
    }

    if (_deliveryLocation != null) {
      markers.add(MapMarkerHelper.createMarker(
        point: _deliveryLocation!, // Add a marker for the delivery location.
        id: 'delivery', // Set the marker ID to 'delivery'.
        color: Colors.red, // Set the marker color to red.
        icon: Icons.location_on, // Set the marker icon.
        title: 'Delivery', // Set the marker title.
      ));
    }

    final polylines = <Polyline>[]; // Initialize an empty list of polylines.
    if (_routePoints.isNotEmpty) {
      polylines.add(MapMarkerHelper.createRoute(
        points: _routePoints, // Add a polyline for the route points.
        color: Theme.of(context).colorScheme.primary, // Set the polyline color.
      ));
    }

    _mapController
        .updateMarkers(markers); // Update the map with the new markers.
    _mapController
        .updatePolylines(polylines); // Update the map with the new polylines.
  }

  void _updateMapBounds() {
    if (_pickupLocation == null || _deliveryLocation == null) {
      return; // Return if either location is null.
    }

    final points = [
      _pickupLocation!,
      _deliveryLocation!
    ]; // Create a list of points with pickup and delivery locations.
    if (_currentLocation != null) {
      points.add(
          _currentLocation!); // Add the current location to the points list if it's not null.
    }

    _mapController.fitBounds(
      points, // Fit the map bounds to include all points.
      padding: const EdgeInsets.all(50), // Add padding around the bounds.
    );
  }

  Future<void> _fetchManifestForEvent(String eventId) async {
    setState(() {
      _isLoadingManifest = true;
      _manifestError = null;
      _loadedItems = [];
    });

    try {
      final manifestService =
          Provider.of<ManifestService>(context, listen: false);

      // Check if manifest exists for this event
      final exists = await manifestService.doesManifestExist(eventId);
      if (!exists) {
        setState(() {
          _isLoadingManifest = false;
          _manifestError = 'No manifest found for this event';
          _manifest = null;
        });
        return;
      }

      // Get manifest stream for the event
      final manifestStream = manifestService.getManifestByEventId(eventId);
      final manifest = await manifestStream.first;

      setState(() {
        _manifest = manifest;
        _isLoadingManifest = false;

        if (manifest == null) {
          _manifestError = 'Error loading manifest';
        }
      });

      // If both manifest and vehicle are selected, check loaded items
      if (_manifest != null && _selectedVehicleId != null) {
        _checkLoadedItems();
      }
    } catch (e) {
      setState(() {
        _isLoadingManifest = false;
        _manifestError = 'Error: ${e.toString()}';
        _manifest = null;
      });
    }
  }

  void _checkLoadedItems() {
    if (_manifest == null || _selectedVehicleId == null) return;

    final vehicleId = _selectedVehicleId!;

    // Filter items assigned to this vehicle and loaded
    final itemsForVehicle =
        _manifest!.items.where((item) => item.vehicleId == vehicleId).toList();

    final loadedItems = itemsForVehicle
        .where((item) => item.loadingStatus == LoadingStatus.loaded)
        .toList();

    setState(() {
      _loadedItems = loadedItems;
      // Check if all assigned items are loaded
      _vehicleHasAllItems = loadedItems.length == itemsForVehicle.length &&
          itemsForVehicle.isNotEmpty;
    });
  }

  @override
  Widget build(BuildContext context) {
    return Scaffold(
      appBar: AppBar(
        title: const Text('Create Delivery'), // Set the app bar title.
      ),
      body: Form(
        key: _formKey, // Set the form key for validation.
        child: ListView(
          padding:
              const EdgeInsets.all(16), // Add padding around the list view.
          children: [
            if (_errorMessage != null)
              _buildErrorCard(), // Show error card if there's an error message.
            _buildEventSection(), // Build the event section.
            const SizedBox(height: 16), // Add vertical spacing.
            _buildLocationSection(), // Build the location section.
            _buildDeliveryDetailsSection(), // Build the delivery details section.
            if (_manifest != null && _loadedItems.isNotEmpty)
              _buildLoadedItemsSection(),
            _buildNotesSection(), // Build the notes section.
            const SizedBox(height: 24), // Add vertical spacing.
            _buildSubmitButton(), // Build the submit button.
          ],
        ),
      ),
      bottomNavigationBar: const BottomToolbar(),
    );
  }

  Widget _buildLocationSection() {
    return Card(
      child: Padding(
        padding: const EdgeInsets.all(16), // Add padding inside the card.
        child: Column(
          crossAxisAlignment: CrossAxisAlignment
              .stretch, // Stretch children to fill the column width.
          children: [
            Text(
              'Delivery Locations', // Section title.
              style:
                  Theme.of(context).textTheme.titleLarge, // Set the text style.
            ),
            const SizedBox(height: 16), // Add vertical spacing.
            _buildAddressInput(
              controller:
                  _pickupAddressController, // Set the controller for the pickup address input.
              label:
                  'Pickup Location', // Set the label for the pickup address input.
              hint:
                  'Enter pickup address', // Set the hint for the pickup address input.
              isPickup: true, // Indicate that this is the pickup address input.
            ),
            const SizedBox(height: 16), // Add vertical spacing.
            _buildAddressInput(
              controller:
                  _deliveryAddressController, // Set the controller for the delivery address input.
              label:
                  'Delivery Location', // Set the label for the delivery address input.
              hint:
                  'Enter delivery address', // Set the hint for the delivery address input.
              isPickup:
                  false, // Indicate that this is the delivery address input.
            ),
            const SizedBox(height: 16), // Add vertical spacing.
            _buildMapSection(), // Build the map section.
            if (_routeDetails != null) ...[
              const SizedBox(height: 16), // Add vertical spacing.
              _buildRouteDetails(), // Build the route details section.
            ],
          ],
        ),
      ),
    );
  }

  Widget _buildAddressInput({
    required TextEditingController controller,
    required String label,
    required String hint,
    required bool isPickup,
  }) {
<<<<<<< HEAD
    final key = isPickup ? _pickupAddressKey : _deliveryAddressKey;

    return TextFormField(
      key: key, // Add the key here
      controller: controller,
      decoration: InputDecoration(
        labelText: label,
        hintText: hint,
        prefixIcon: const Icon(Icons.location_on),
        border: const OutlineInputBorder(),
        suffixIcon: controller.text.isNotEmpty
            ? IconButton(
                icon: const Icon(Icons.clear),
                onPressed: () {
                  controller.clear();
                  setState(() {
                    if (isPickup) {
                      _pickupLocation = null;
                    } else {
                      _deliveryLocation = null;
                    }
                    _updateMapMarkersAndPolylines();
                  });
                },
              )
            : null,
      ),
      onChanged: (value) {
        if (value.length > 3) {
          _searchAddress(value, isPickup);
        }
      },
      validator: (value) {
        if (value == null || value.isEmpty) {
          return isPickup
              ? 'Please enter pickup location'
              : 'Please enter delivery location';
        }
        return null;
=======
    return AddressAutoComplete(
      controller: controller,
      label: label,
      hint: hint,
      isPickup: isPickup,
      onLocationSelected: (location) {
        setState(() {
          if (isPickup) {
            _pickupLocation = location;
          } else {
            _deliveryLocation = location;
          }

          _updateMapMarkersAndPolylines();
          if (_pickupLocation != null && _deliveryLocation != null) {
            _getRouteDetails();
            _updateMapBounds();
          }
        });
>>>>>>> b71e62cf
      },
    );
  }

  Widget _buildMapSection() {
    return SizedBox(
      height: 300, // Set the height of the map section.
      child: ClipRRect(
        borderRadius: BorderRadius.circular(12), // Set the border radius.
        child: Stack(
          fit: StackFit.expand, // Expand the stack to fill the available space.
          children: [
            DeliveryMap(
              mapController:
                  _mapController.mapController, // Set the map controller.
              markers: _mapController.markers, // Set the markers.
              polylines: _mapController.polylines, // Set the polylines.
              initialPosition: _currentLocation ??
                  defaultLocation, // Set the initial position.
              isLoading: _isLoading, // Set the loading state.
              onMapTap: (tapPosition, point) async {
                if (_pickupLocation == null) {
                  setState(() => _pickupLocation =
                      point); // Set the pickup location on map tap.
                  await _getAddressFromCoordinates(
                      point, true); // Get the address from coordinates.
                } else if (_deliveryLocation == null) {
                  setState(() => _deliveryLocation =
                      point); // Set the delivery location on map tap.
                  await _getAddressFromCoordinates(
                      point, false); // Get the address from coordinates.
                }
                _updateMapMarkersAndPolylines(); // Update the map markers and polylines.
                if (_pickupLocation != null && _deliveryLocation != null) {
                  await _getRouteDetails(); // Get the route details if both locations are set.
                  _updateMapBounds(); // Update the map bounds.
                }
              },
              onMapReady: () {
                if (_currentLocation != null && !_mapInitialized) {
                  _updateMapCamera(
                      _currentLocation!); // Update the map camera to the current location.
                  _mapInitialized =
                      true; // Set the map initialized flag to true.
                }
              },
            ),
            Positioned(
              right: 16, // Position the button 16 pixels from the right.
              bottom: 16, // Position the button 16 pixels from the bottom.
              child: SafeArea(
                child: Column(
                  mainAxisSize: MainAxisSize.min, // Minimize the column size.
                  children: [
                    if (_currentLocation != null)
                      FloatingActionButton.small(
                        heroTag:
                            'my_location', // Set the hero tag for the button.
                        onPressed: () => _updateMapCamera(
                            _currentLocation!), // Update the map camera to the current location.
                        child: const Icon(
                            Icons.my_location), // Set the button icon.
                      ),
                    if (_pickupLocation != null &&
                        _deliveryLocation != null) ...[
                      const SizedBox(height: 8), // Add vertical spacing.
                      FloatingActionButton.small(
                        heroTag:
                            'fit_bounds', // Set the hero tag for the button.
                        onPressed: _updateMapBounds, // Update the map bounds.
                        child: const Icon(Icons.route), // Set the button icon.
                      ),
                    ],
                  ],
                ),
              ),
            ),
            if (_isLoading)
              Positioned.fill(
                child: Container(
                  color: Colors.black
                      .withAlpha((0.3 * 255).toInt()), // Set the overlay color.
                  child: const Center(
                    child:
                        CircularProgressIndicator(), // Show a loading indicator.
                  ),
                ),
              ),
          ],
        ),
      ),
    );
  }

  Widget _buildRouteDetails() {
    return Padding(
      padding: const EdgeInsets.only(top: 16), // Add padding at the top.
      child: Container(
        padding: const EdgeInsets.all(12), // Add padding inside the container.
        decoration: BoxDecoration(
          color: Theme.of(context)
              .colorScheme
              .surfaceContainerHighest, // Set the background color.
          borderRadius: BorderRadius.circular(8), // Set the border radius.
        ),
        child: Column(
          crossAxisAlignment:
              CrossAxisAlignment.start, // Align children to the start.
          children: [
            Text(
              'Route Details', // Section title.
              style: Theme.of(context)
                  .textTheme
                  .titleMedium, // Set the text style.
            ),
            const SizedBox(height: 8), // Add vertical spacing.
            Row(
              children: [
                const Icon(Icons.straighten, size: 18), // Set the icon.
                const SizedBox(width: 8), // Add horizontal spacing.
                Text(
                    'Distance: ${_routeDetails!['distance']}'), // Show the route distance.
              ],
            ),
            const SizedBox(height: 4), // Add vertical spacing.
            Row(
              children: [
                const Icon(Icons.timer_outlined, size: 18), // Set the icon.
                const SizedBox(width: 8), // Add horizontal spacing.
                Text(
                    'Normal duration: ${_routeDetails!['duration']}'), // Show the normal duration.
              ],
            ),
            const SizedBox(height: 4), // Add vertical spacing.
            Row(
              children: [
                const Icon(Icons.traffic, size: 18), // Set the icon.
                const SizedBox(width: 8), // Add horizontal spacing.
                Text(
                    'With traffic: ${_routeDetails!['durationWithTraffic']}'), // Show the duration with traffic.
              ],
            ),
          ],
        ),
      ),
    );
  }

  Widget _buildDeliveryDetailsSection() {
    return Card(
      child: Padding(
        padding: const EdgeInsets.all(16), // Add padding inside the card.
        child: Column(
          crossAxisAlignment:
              CrossAxisAlignment.start, // Align children to the start.
          children: [
            Text(
              'Delivery Details', // Section title.
              style:
                  Theme.of(context).textTheme.titleLarge, // Set the text style.
            ),
            const SizedBox(height: 16), // Add vertical spacing.
            _buildVehicleDropdown(), // Build the vehicle dropdown.
            const SizedBox(height: 16), // Add vertical spacing.
            _buildDriverDropdown(), // Build the driver dropdown.
            const SizedBox(height: 16), // Add vertical spacing.
            _buildTimePickers(), // Build the time pickers.
          ],
        ),
      ),
    );
  }

  // Build the vehicle dropdown for selecting the vehicle.
  Widget _buildLoadedItemsSection() {
    return Card(
      child: Padding(
        padding: const EdgeInsets.all(16),
        child: Column(
          crossAxisAlignment: CrossAxisAlignment.start,
          children: [
            Row(
              children: [
                Icon(
                  _vehicleHasAllItems ? Icons.check_circle : Icons.info_outline,
                  color: _vehicleHasAllItems ? Colors.green : Colors.orange,
                ),
                const SizedBox(width: 8),
                Text(
                  'Manifest Items for Delivery',
                  style: Theme.of(context).textTheme.titleLarge,
                ),
              ],
            ),
            const SizedBox(height: 8),
            Text(
              _vehicleHasAllItems
                  ? 'All items are loaded and ready for delivery'
                  : 'Some items may not be loaded yet',
              style: TextStyle(
                color: _vehicleHasAllItems ? Colors.green : Colors.orange,
                fontStyle: FontStyle.italic,
              ),
            ),
            const SizedBox(height: 16),
            ListView.builder(
              shrinkWrap: true,
              physics: const NeverScrollableScrollPhysics(),
              itemCount: _loadedItems.length,
              itemBuilder: (context, index) {
                final item = _loadedItems[index];
                return Card(
                  margin: const EdgeInsets.only(bottom: 8),
                  child: ListTile(
                    leading: const Icon(Icons.inventory_2, color: Colors.green),
                    title: Text(item.name),
                    subtitle: Text('Quantity: ${item.quantity}'),
                    trailing: Container(
                      padding: const EdgeInsets.symmetric(
                          horizontal: 8, vertical: 4),
                      decoration: BoxDecoration(
                        color: Colors.green.shade100,
                        borderRadius: BorderRadius.circular(12),
                        border: Border.all(color: Colors.green.shade700),
                      ),
                      child: const Text(
                        'LOADED',
                        style: TextStyle(
                          color: Colors.green,
                          fontWeight: FontWeight.bold,
                        ),
                      ),
                    ),
                  ),
                );
              },
            ),
          ],
        ),
      ),
    );
  }

  Widget _buildEventSection() {
    final orgService = context.read<
        OrganizationService>(); // Access the OrganizationService to fetch the current user's organization.

    return FutureBuilder<String?>(
      future: orgService.getCurrentUserOrganization().then((org) =>
          org?.id), // Fetch the current user's organization ID asynchronously.
      builder: (context, orgSnapshot) {
        if (!orgSnapshot.hasData) {
          return const Center(
              child:
                  CircularProgressIndicator()); // Show a loading indicator while the organization data is being fetched.
        }

        return Column(
          crossAxisAlignment: CrossAxisAlignment
              .start, // Align children to the start of the column.
          children: [
            StreamBuilder<QuerySnapshot>(
              stream: FirebaseFirestore.instance
                  .collection(
                      'events') // Access the 'events' collection in Firestore.
                  .where('organizationId',
                      isEqualTo: orgSnapshot
                          .data) // Filter events by the current user's organization ID.
                  .where('status', whereIn: [
                'confirmed',
                'in_progress'
              ]).snapshots(), // Filter events with statuses 'confirmed' or 'in_progress'.
              builder: (context, snapshot) {
                if (snapshot.hasError) {
                  return Text(
                      'Error: ${snapshot.error}'); // Display an error message if there's an issue with the Firestore query.
                }

                if (!snapshot.hasData) {
                  return const Center(
                      child:
                          CircularProgressIndicator()); // Show a loading indicator while event data is being fetched.
                }

                final events = snapshot
                    .data!.docs; // Retrieve the list of event documents.

                return DropdownButtonFormField<String>(
                  value:
                      _selectedEventId, // Set the currently selected event ID.
                  decoration: const InputDecoration(
                    labelText: 'Select Event', // Label for the dropdown.
                    hintText:
                        'Choose an event for delivery', // Hint text for the dropdown.
                    prefixIcon: Icon(Icons
                        .event), // Icon to indicate the dropdown is for events.
                  ),
                  items: events.map((doc) {
                    final data = doc.data() as Map<String,
                        dynamic>; // Extract the event data from the document.
                    return DropdownMenuItem(
                      value: doc.id, // Set the event ID as the value.
                      child: Text(data['name'] ??
                          'Unnamed Event'), // Display the event name or a fallback if it's unnamed.
                    );
                  }).toList(), // Convert the list of events into dropdown menu items.
                  onChanged: (value) {
                    if (value != null) {
                      _handleEventSelection(
                          value); // Handle the event selection and fetch its details.
                    }
                  },
                  validator: (value) {
                    if (value == null || value.isEmpty) {
                      return 'Please select an event'; // Validate that an event is selected.
                    }
                    return null;
                  },
                );
              },
            ),

            // Display manifest status - moved outside the dropdown
            if (_isLoadingManifest)
              Padding(
                padding: const EdgeInsets.only(
                    top: 8.0), // Add spacing above the loading indicator.
                child: Row(
                  children: const [
                    SizedBox(
                      width: 16,
                      height: 16,
                      child: CircularProgressIndicator(
                          strokeWidth:
                              2), // Show a small loading indicator for manifest loading.
                    ),
                    SizedBox(
                        width:
                            8), // Add spacing between the indicator and the text.
                    Text(
                        'Loading manifest...'), // Inform the user that the manifest is being loaded.
                  ],
                ),
              )
            else if (_manifestError != null)
              Padding(
                padding: const EdgeInsets.only(
                    top: 8.0), // Add spacing above the error message.
                child: Text(
                  _manifestError!, // Display the manifest error message.
                  style: TextStyle(
                      color: Colors
                          .red.shade700), // Style the error message in red.
                ),
              )
            else if (_manifest != null)
              Padding(
                padding: const EdgeInsets.only(
                    top: 8.0), // Add spacing above the manifest status.
                child: Text(
                  'Manifest loaded: ${_manifest!.items.length} items', // Display the number of items in the loaded manifest.
                  style: const TextStyle(
                      color: Colors
                          .green), // Style the message in green to indicate success.
                ),
              ),
          ],
        );
      },
    );
  }

  /// Handles the selection of an event from the dropdown and fetches its details.
  Future<void> _handleEventSelection(String value) async {
    // Ensure the selected value is not null or empty.
    try {
      setState(() => _isLoading = true);

      final eventDoc = await FirebaseFirestore.instance
          .collection('events')
          .doc(value)
          .get();

      if (eventDoc.exists && mounted) {
        final data = eventDoc.data()!;
        final startDate = (data['startDate'] as Timestamp).toDate();
        final endDate = (data['endDate'] as Timestamp).toDate();
        final location = data['location'] as String?;

        setState(() {
          _selectedEventId = value;
          _selectedEventName = data['name'];
          _eventStartDate = startDate;
          _eventEndDate = endDate;

          if (location != null && location.isNotEmpty) {
            _deliveryAddressController.text = location;
            // this triggers a search to get the coordinates of this address for the map
            _searchLocationFromEventAddress(location);
          }

          // Reset time selections when event changes
          _startTime = null;
          _estimatedEndTime = null;

          // Reset manifest data
          _manifest = null;
          _loadedItems = [];
        });

        if (mounted) {
          ScaffoldMessenger.of(context).showSnackBar(
            SnackBar(
              content: Text(
                  'Event duration: ${DateFormat('MMM d, h:mm a').format(startDate)} - '
                  '${DateFormat('MMM d, h:mm a').format(endDate)}'),
              behavior: SnackBarBehavior.floating,
              duration: const Duration(seconds: 3),
            ),
          );
        }

        // Fetch manifest for this event
        await _fetchManifestForEvent(value);
      }
    } catch (e) {
      _handleError('Error loading event details', e);
    } finally {
      if (mounted) {
        setState(() => _isLoading = false);
      }
    }
  }

  Future<void> _searchLocationFromEventAddress(String address) async {
    try {
      final response = await http.get(
        Uri.parse(
          'https://nominatim.openstreetmap.org/search?format=json&q=${Uri.encodeComponent(address)}&limit=1&countrycodes=us',
        ),
        headers: {
          'Accept': 'application/json',
          'User-Agent': 'CateredToYou/1.0',
        },
      );
      if (response.statusCode == 200) {
        final results = json.decode(response.body) as List;
        if (results.isNotEmpty) {
          final result = results.first;
          final latlng = LatLng(
            double.parse(result['lat']),
            double.parse(result['lon']),
          );

          setState(() {
            _deliveryLocation = latlng;
          });

          _updateMapMarkersAndPolylines();
          if (_pickupLocation != null && _deliveryLocation != null) {
            await _getRouteDetails();
            _updateMapBounds();
          }
        }
      }
    } catch (e) {
      _handleError("Error getting coordinates for event location", e);
    }
  }

  Widget _buildVehicleDropdown() {
    return Consumer<VehicleService>(
      builder: (context, vehicleService, _) {
        return StreamBuilder<List<Vehicle>>(
          stream: vehicleService.getVehicles(), // Get the list of vehicles.
          builder: (context, snapshot) {
            if (snapshot.hasError) {
              return Text(
                  'Error: ${snapshot.error}'); // Show an error message if there's an error.
            }

            if (!snapshot.hasData) {
              return const Center(
                  child:
                      CircularProgressIndicator()); // Show a loading indicator if the vehicles are not available.
            }

            final vehicles = snapshot.data!
                .where((vehicle) =>
                    vehicle.status ==
                    VehicleStatus.available) // Filter available vehicles.
                .toList();

            if (vehicles.isEmpty) {
              return const Text(
                  'No available vehicles'); // Show a message if there are no available vehicles.
            }

            return DropdownButtonFormField<String>(
              value: _selectedVehicleId, // Set the selected vehicle ID.
              decoration: const InputDecoration(
                labelText: 'Select Vehicle', // Set the label text.
                hintText: 'Choose a vehicle', // Set the hint text.
                prefixIcon: Icon(Icons.local_shipping), // Set the prefix icon.
              ),
              items: vehicles.map((vehicle) {
                return DropdownMenuItem(
                  value: vehicle.id, // Set the vehicle ID.
                  child: Text(
                      '${vehicle.make} ${vehicle.model} - ${vehicle.licensePlate}'), // Set the vehicle details.
                );
              }).toList(),
              onChanged: (value) {
                setState(() {
                  _selectedVehicleId = value;
                  // Check for loaded items in this vehicle if manifest is available
                  if (_manifest != null && _selectedVehicleId != null) {
                    _checkLoadedItems();
                  }
                });
              }, // Handle vehicle selection.
              validator: (value) {
                if (value == null || value.isEmpty) {
                  return 'Please select a vehicle'; // Validate the input.
                }
                return null;
              },
            );
          },
        );
      },
    );
  }

  Widget _buildDriverDropdown() {
    return Consumer<StaffService>(
      builder: (context, staffService, _) {
        return StreamBuilder<List<UserModel>>(
          stream: staffService.getStaffMembers(),
          builder: (context, snapshot) {
            if (snapshot.hasError) {
              return Text('Error: ${snapshot.error}');
            }

            if (!snapshot.hasData) {
              return const Center(child: CircularProgressIndicator());
            }

            // Modified: Allow any active staff to be a driver (removed role filter)
            final drivers = snapshot.data!
                .where((staff) => staff.employmentStatus == 'active')
                .toList();

            if (drivers.isEmpty) {
              return const Text('No available staff members');
            }

            return DropdownButtonFormField<String>(
              value: _selectedDriverId,
              decoration: const InputDecoration(
                labelText: 'Select Driver',
                hintText: 'Choose a driver',
                prefixIcon: Icon(Icons.person),
              ),
              items: drivers.map((driver) {
                return DropdownMenuItem(
                  value: driver.uid,
                  child: Text(
                      '${driver.firstName} ${driver.lastName}${driver.role == 'driver' ? ' (Driver)' : ''}'),
                );
              }).toList(),
              onChanged: (value) => setState(() => _selectedDriverId = value),
              validator: (value) {
                if (value == null || value.isEmpty) {
                  return 'Please select a driver';
                }
                return null;
              },
            );
          },
        );
      },
    );
  }

  Widget _buildTimePickers() {
    return Column(
      children: [
        ListTile(
          title: const Text(
              'Start Time'), // Set the title for the start time picker.
          subtitle: Text(
            _startTime != null
                ? DateFormat('h:mm a')
                    .format(_startTime!) // Format the selected start time.
                : 'Select start time', // Show hint text if no start time is selected.
          ),
          trailing: const Icon(Icons.access_time), // Set the trailing icon.
          onTap: () =>
              _selectStartTime(), // Show the start time picker when tapped.
        ),
        const SizedBox(height: 8), // Add vertical spacing.
        ListTile(
          title: const Text(
              'Estimated End Time'), // Set the title for the estimated end time picker.
          subtitle: Text(
            _estimatedEndTime != null
                ? DateFormat('h:mm a').format(
                    _estimatedEndTime!) // Format the selected estimated end time.
                : 'Select estimated end time', // Show hint text if no estimated end time is selected.
          ),
          trailing: const Icon(Icons.access_time), // Set the trailing icon.
          onTap: () =>
              _selectEndTime(), // Show the estimated end time picker when tapped.
        ),
      ],
    );
  }

  Widget _buildNotesSection() {
    return Card(
      child: SingleChildScrollView(
        // Add this
        padding: const EdgeInsets.all(16), // Add padding inside the card.
        child: Column(
          crossAxisAlignment:
              CrossAxisAlignment.start, // Align children to the start.
          children: [
            Text(
              'Additional Notes', // Set the section title.
              style:
                  Theme.of(context).textTheme.titleLarge, // Set the text style.
            ),
            const SizedBox(height: 16), // Add vertical spacing.
            TextFormField(
              controller:
                  _notesController, // Set the controller for the notes input.
              decoration: const InputDecoration(
                hintText:
                    'Enter any special instructions or notes', // Set the hint text.
                border: OutlineInputBorder(), // Set the border style.
              ),
              maxLines: 3, // Allow multiple lines of input.
            ),
          ],
        ),
      ),
    );
  }

  Widget _buildErrorCard() {
    return Card(
      color: Theme.of(context)
          .colorScheme
          .errorContainer, // Set the background color.
      child: Padding(
        padding: const EdgeInsets.all(16), // Add padding inside the card.
        child: Row(
          children: [
            Icon(
              Icons.error_outline, // Set the error icon.
              color: Theme.of(context).colorScheme.error, // Set the icon color.
            ),
            const SizedBox(width: 16), // Add horizontal spacing.
            Expanded(
              child: Text(
                _errorMessage!, // Show the error message.
                style: TextStyle(
                  color: Theme.of(context)
                      .colorScheme
                      .error, // Set the text color.
                ),
              ),
            ),
            IconButton(
              icon: const Icon(Icons.close), // Set the close icon.
              onPressed: () => setState(() => _errorMessage =
                  null), // Clear the error message when the button is pressed.
            ),
          ],
        ),
      ),
    );
  }

  Widget _buildSubmitButton() {
    return ElevatedButton(
      onPressed:
          _isLoading ? null : _submitForm, // Disable the button if loading.
      child: _isLoading
          ? const Row(
              mainAxisAlignment: MainAxisAlignment.center,
              children: [
                SizedBox(
                  height: 20,
                  width: 20,
                  child: CircularProgressIndicator(
                      strokeWidth: 2), // Show loading indicator.
                ),
                SizedBox(width: 12), // Add horizontal spacing.
                Text('Creating Delivery...'), // Show loading text.
              ],
            )
          : const Text('Create Delivery'), // Show submit text.
    );
  }

  Future<void> _selectStartTime() async {
    if (_eventStartDate == null || _eventEndDate == null) {
      if (!mounted) return;
      ScaffoldMessenger.of(context).showSnackBar(
        const SnackBar(
          content: Text(
              'Please select an event first'), // Show message if no event is selected.
          behavior: SnackBarBehavior.floating,
        ),
      );
      return;
    }

    if (!mounted) return;

    // Calculate valid date range
    final DateTime firstValidDate = _eventStartDate!
        .subtract(const Duration(days: 7)); // Set the first valid date.
    final DateTime lastValidDate = _eventEndDate!; // Set the last valid date.
    final DateTime initialDate = DateTime.now().isAfter(firstValidDate)
        ? DateTime.now()
        : firstValidDate; // Set the initial date.

    // First select date
    final DateTime? selectedDate = await showDatePicker(
      context: context,
      initialDate: initialDate, // Set the initial date.
      firstDate: firstValidDate, // Set the first valid date.
      lastDate: lastValidDate, // Set the last valid date.
    );

    if (selectedDate == null || !mounted) return;

    // Then select time
    final TimeOfDay? time = await showTimePicker(
      context: context,
      initialTime: TimeOfDay.now(), // Set the initial time.
      builder: (BuildContext context, Widget? child) {
        return Theme(
          data: Theme.of(context).copyWith(
            timePickerTheme: TimePickerThemeData(
              backgroundColor: Theme.of(context)
                  .colorScheme
                  .surface, // Set the background color.
            ),
          ),
          child: child!,
        );
      },
    );

    if (time != null && mounted) {
      final selectedDateTime = DateTime(
        selectedDate.year,
        selectedDate.month,
        selectedDate.day,
        time.hour,
        time.minute,
      );

      setState(() {
        _startTime = selectedDateTime; // Set the selected start time.
        // Automatically update estimated end time based on route details
        if (_routeDetails != null) {
          final trafficDuration = _routeDetails![
              'durationWithTraffic']; // Get the traffic duration.
          if (trafficDuration != null) {
            final minutes = int.tryParse(trafficDuration.replaceAll(
                RegExp(r'[^0-9]'), '')); // Parse the duration.
            if (minutes != null) {
              _estimatedEndTime = _startTime!.add(
                  Duration(minutes: minutes)); // Set the estimated end time.
            }
          }
        }
      });
    }
  }

  Future<void> _selectEndTime() async {
    if (_startTime == null) {
      if (!mounted) return;
      ScaffoldMessenger.of(context).showSnackBar(
        const SnackBar(
          content: Text(
              'Please select start time first'), // Show message if no start time is selected.
          behavior: SnackBarBehavior.floating,
        ),
      );
      return;
    }

    if (!mounted) return;
    // First select date
    final DateTime? selectedDate = await showDatePicker(
      context: context,
      initialDate: _estimatedEndTime ?? _startTime!, // Set the initial date.
      firstDate: _startTime!, // Set the first valid date.
      lastDate: _eventEndDate!
          .add(const Duration(days: 1)), // Set the last valid date.
    );

    if (selectedDate == null || !mounted) return;

    // Then select time
    final TimeOfDay? time = await showTimePicker(
      context: context,
      initialTime: _estimatedEndTime != null
          ? TimeOfDay.fromDateTime(_estimatedEndTime!) // Set the initial time.
          : TimeOfDay.fromDateTime(_startTime!
              .add(const Duration(hours: 1))), // Set the initial time.
      builder: (BuildContext context, Widget? child) {
        return Theme(
          data: Theme.of(context).copyWith(
            timePickerTheme: TimePickerThemeData(
              backgroundColor: Theme.of(context)
                  .colorScheme
                  .surface, // Set the background color.
            ),
          ),
          child: child!,
        );
      },
    );

    if (time != null && mounted) {
      final selectedDateTime = DateTime(
        selectedDate.year,
        selectedDate.month,
        selectedDate.day,
        time.hour,
        time.minute,
      );

      if (selectedDateTime.isBefore(_startTime!)) {
        if (!mounted) return;
        ScaffoldMessenger.of(context).showSnackBar(
          const SnackBar(
            content: Text(
                'End time must be after start time'), // Show message if end time is before start time.
            behavior: SnackBarBehavior.floating,
          ),
        );
        return;
      }

      setState(() =>
          _estimatedEndTime = selectedDateTime); // Set the selected end time.
    }
  }

  Future<void> _submitForm() async {
    if (!_validateForm()) return;

    setState(() {
      _isLoading = true; // Set loading state to true.
      _errorMessage = null; // Clear error message.
    });

    try {
      final deliveryService = context
          .read<DeliveryRouteService>(); // Get the delivery route service.
      final currentUser =
          FirebaseAuth.instance.currentUser; // Get the current user.

      if (currentUser == null) {
        throw 'User not authenticated'; // Throw error if user is not authenticated.
      }

      // Convert LatLng to GeoPoint for Firestore
      final List<GeoPoint> waypoints = [
        GeoPoint(_pickupLocation!.latitude,
            _pickupLocation!.longitude), // Convert pickup location to GeoPoint.
        GeoPoint(
            _deliveryLocation!.latitude,
            _deliveryLocation!
                .longitude), // Convert delivery location to GeoPoint.
      ];

      // Create metadata with route information
      // Flatten nested structures to avoid array issues
      final metadata = {
        'notes': _notesController.text.trim(), // Add notes.
        'eventName': _selectedEventName, // Add event name.
        'pickupAddress': _pickupAddressController.text, // Add pickup address.
        'deliveryAddress':
            _deliveryAddressController.text, // Add delivery address.
        'distance': _routeDetails?['distance'], // Add distance.
        'estimatedDuration':
            _routeDetails?['duration'], // Add estimated duration.
        'trafficDuration':
            _routeDetails?['durationWithTraffic'], // Add traffic duration.
        'createdBy': currentUser.uid, // Add created by user ID.
        'updatedBy': currentUser.uid, // Add updated by user ID.
        'status': 'pending', // Set status to pending.
        'eventStartDate':
            _eventStartDate?.millisecondsSinceEpoch, // Add event start date.
        'eventEndDate':
            _eventEndDate?.millisecondsSinceEpoch, // Add event end date.
        'lastUpdated':
            FieldValue.serverTimestamp(), // Add last updated timestamp.
        'vehicleHasAllItems': _vehicleHasAllItems, // Add vehicle items status.
        'loadedItemsCount': _loadedItems.length, // Add loaded items count.
        'loadedItems': _loadedItems // Add loaded items details.
            .map((item) => {
                  'id': item.id, // Add item ID.
                  'name': item.name, // Add item name.
                  'quantity': item.quantity, // Add item quantity.
                  'menuItemId': item.menuItemId, // Add menu item ID.
                })
            .toList(), // Convert loaded items to a list of maps.
      };

      // Create delivery route and get the created route object
      final DeliveryRoute createdRoute =
          await deliveryService.createDeliveryRoute(
        eventId: _selectedEventId!, // Add event ID.
        vehicleId: _selectedVehicleId!, // Add vehicle ID.
        driverId: _selectedDriverId!, // Add driver ID.
        startTime: _startTime!, // Add start time.
        estimatedEndTime: _estimatedEndTime!, // Add estimated end time.
        waypoints: waypoints, // Add waypoints.
        metadata: metadata, // Add metadata.
      );

      await deliveryService.initializeRouteMetrics(createdRoute.id);

      if (mounted) {
        ScaffoldMessenger.of(context).showSnackBar(
          const SnackBar(
            content: Text('Delivery route created successfully'),
            behavior: SnackBarBehavior.floating,
            duration: Duration(seconds: 2),
          ),
        );

        Future.delayed(const Duration(milliseconds: 500), () {
          if (mounted) {
            final router = GoRouter.of(context);

            if (router.canPop()) {
              router.pop();
            }

            router.go('/deliveries');
          }
        });
      }
    } catch (e) {
      setState(() {
        _errorMessage =
            'Error creating delivery route: $e'; // Set error message.
        _isLoading = false; // Set loading state to false.
      });
    }
  }

  bool _validateForm() {
    if (!_formKey.currentState!.validate()) return false;

    if (_startTime == null) {
      _setError(
          'Please select a start time'); // Show error if no start time is selected.
      return false;
    }

    if (_estimatedEndTime == null) {
      _setError(
          'Please select an estimated end time'); // Show error if no estimated end time is selected.
      return false;
    }

    if (_pickupLocation == null) {
      _setError(
          'Please select a pickup location'); // Show error if no pickup location is selected.
      return false;
    }

    if (_deliveryLocation == null) {
      _setError(
          'Please select a delivery location'); // Show error if no delivery location is selected.
      return false;
    }

    if (_selectedEventId == null) {
      _setError(
          'Please select an event'); // Show error if no event is selected.
      return false;
    }

    if (_selectedVehicleId == null) {
      _setError(
          'Please select a vehicle'); // Show error if no vehicle is selected.
      return false;
    }

    if (_selectedDriverId == null) {
      _setError(
          'Please select a driver'); // Show error if no driver is selected.
      return false;
    }

    if (_routeDetails == null) {
      _setError(
          'Unable to calculate route details. Please try again.'); // Show error if route details are not available.
      return false;
    }

    return true;
  }

  void _setError(String message) {
    setState(() => _errorMessage = message); // Set error message.
    if (mounted) {
      ScaffoldMessenger.of(context).showSnackBar(
        SnackBar(
          content: Text(message), // Show error message.
          behavior: SnackBarBehavior.floating,
        ),
      );
    }
  }
}<|MERGE_RESOLUTION|>--- conflicted
+++ resolved
@@ -299,7 +299,6 @@
         });
       }
     } catch (e) {
-<<<<<<< HEAD
       _handleError(
           'Error getting address', e); // Handle error if getting address fails.
     }
@@ -538,9 +537,6 @@
     // Process the selected address
     if (selected != null) {
       _processSelectedAddress(selected, isPickup);
-=======
-      _handleError('Error getting address', e);
->>>>>>> b71e62cf
     }
   }
 
@@ -821,7 +817,6 @@
     required String hint,
     required bool isPickup,
   }) {
-<<<<<<< HEAD
     final key = isPickup ? _pickupAddressKey : _deliveryAddressKey;
 
     return TextFormField(
@@ -861,27 +856,6 @@
               : 'Please enter delivery location';
         }
         return null;
-=======
-    return AddressAutoComplete(
-      controller: controller,
-      label: label,
-      hint: hint,
-      isPickup: isPickup,
-      onLocationSelected: (location) {
-        setState(() {
-          if (isPickup) {
-            _pickupLocation = location;
-          } else {
-            _deliveryLocation = location;
-          }
-
-          _updateMapMarkersAndPolylines();
-          if (_pickupLocation != null && _deliveryLocation != null) {
-            _getRouteDetails();
-            _updateMapBounds();
-          }
-        });
->>>>>>> b71e62cf
       },
     );
   }
