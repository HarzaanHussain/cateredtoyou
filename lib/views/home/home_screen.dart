--- conflicted
+++ resolved
@@ -53,18 +53,9 @@
               // Management Section
               FutureBuilder<bool>(
                 future: rolePermissions.hasPermission('manage_staff'),
-<<<<<<< HEAD
-                // Checking if the user has 'manage_staff' permission.
-                builder: (context,
-                    snapshot) { // Builder to build the UI based on the snapshot.
-                  if (!snapshot.hasData || !snapshot.data!) {
-                    return const SizedBox
-                        .shrink(); // If no data or permission denied, return an empty widget.
-=======
                 builder: (context, snapshot) {
                   if (!snapshot.hasData || !snapshot.data!) {
                     return const SizedBox.shrink();
->>>>>>> 94eeac47
                   }
 
                   return Column(
